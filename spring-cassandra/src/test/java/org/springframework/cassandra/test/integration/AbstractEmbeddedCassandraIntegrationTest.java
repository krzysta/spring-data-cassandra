package org.springframework.cassandra.test.integration;

import java.io.IOException;

import org.apache.cassandra.exceptions.ConfigurationException;
import org.apache.thrift.transport.TTransportException;
import org.cassandraunit.utils.EmbeddedCassandraServerHelper;
import org.junit.BeforeClass;
import org.slf4j.Logger;
import org.slf4j.LoggerFactory;
import org.springframework.cassandra.test.integration.support.BuildProperties;
import org.springframework.cassandra.test.unit.support.Utils;

import com.datastax.driver.core.Cluster;
import com.datastax.driver.core.Session;

/**
 * Abstract base integration test class that starts an embedded Cassandra instance.
 * 
 * @author Matthew T. Adams
 */
public class AbstractEmbeddedCassandraIntegrationTest {

	static Logger log = LoggerFactory.getLogger(AbstractEmbeddedCassandraIntegrationTest.class);

<<<<<<< HEAD
	protected static final BuildProperties PROPS = new BuildProperties();

	protected static final String CASSANDRA_CONFIG = "spring-cassandra.yaml";
=======
	protected static String CASSANDRA_CONFIG = "spring-cassandra.yaml";
>>>>>>> d348f353
	protected static final String CASSANDRA_HOST = "localhost";
	protected static final int CASSANDRA_NATIVE_PORT = PROPS.getCassandraPort();

	/**
	 * The session connected to the system keyspace.
	 */
	protected static Session SYSTEM;
	/**
	 * The {@link Cluster} that's connected to Cassandra.
	 */
	protected static Cluster CLUSTER;

	public static String randomKeyspaceName() {
		return Utils.randomKeyspaceName();
	}

	@BeforeClass
	public static void startCassandra() throws ConfigurationException, TTransportException, IOException,
			InterruptedException {

		EmbeddedCassandraServerHelper.startEmbeddedCassandra(CASSANDRA_CONFIG);
	}

	public static Cluster cluster() {
		return Cluster.builder().addContactPoint(CASSANDRA_HOST).withPort(CASSANDRA_NATIVE_PORT).build();
	}

	/**
	 * Ensures that the cluster is created and that the session {@link #SYSTEM} is connected to it.
	 */
	public static void ensureClusterConnection() {

		// check cluster
		if (CLUSTER == null) {
			CLUSTER = cluster();
		}

		// check system session connected
		if (SYSTEM == null) {
			SYSTEM = CLUSTER.connect();
		}
	}

	public AbstractEmbeddedCassandraIntegrationTest() {
		ensureClusterConnection();
	}
}<|MERGE_RESOLUTION|>--- conflicted
+++ resolved
@@ -23,13 +23,8 @@
 
 	static Logger log = LoggerFactory.getLogger(AbstractEmbeddedCassandraIntegrationTest.class);
 
-<<<<<<< HEAD
 	protected static final BuildProperties PROPS = new BuildProperties();
-
 	protected static final String CASSANDRA_CONFIG = "spring-cassandra.yaml";
-=======
-	protected static String CASSANDRA_CONFIG = "spring-cassandra.yaml";
->>>>>>> d348f353
 	protected static final String CASSANDRA_HOST = "localhost";
 	protected static final int CASSANDRA_NATIVE_PORT = PROPS.getCassandraPort();
 
