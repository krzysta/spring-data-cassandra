/*
 * Copyright 2013-2014 the original author or authors
 * 
 * Licensed under the Apache License, Version 2.0 (the "License");
 * you may not use this file except in compliance with the License.
 * You may obtain a copy of the License at
 * 
 *   http://www.apache.org/licenses/LICENSE-2.0
 * 
 * Unless required by applicable law or agreed to in writing, software
 * distributed under the License is distributed on an "AS IS" BASIS,
 * WITHOUT WARRANTIES OR CONDITIONS OF ANY KIND, either express or implied.
 * See the License for the specific language governing permissions and
 * limitations under the License.
 */
package org.springframework.data.cassandra.core;

<<<<<<< HEAD
import java.util.ArrayList;
import java.util.Collection;
import java.util.Iterator;
import java.util.List;
import java.util.Map;

import org.springframework.cassandra.core.AsynchronousQueryListener;
import org.springframework.cassandra.core.Cancellable;
import org.springframework.cassandra.core.CqlOperations;
import org.springframework.cassandra.core.CqlTemplate;
import org.springframework.cassandra.core.QueryForObjectListener;
import org.springframework.cassandra.core.QueryOptions;
import org.springframework.cassandra.core.SessionCallback;
import org.springframework.cassandra.core.WriteOptions;
=======
import java.util.*;

import org.springframework.cassandra.core.*;
>>>>>>> eb836821
import org.springframework.cassandra.core.cql.CqlIdentifier;
import org.springframework.cassandra.core.util.CollectionUtils;
import org.springframework.core.convert.ConversionService;
import org.springframework.dao.DataAccessException;
import org.springframework.dao.DuplicateKeyException;
import org.springframework.data.cassandra.convert.CassandraConverter;
import org.springframework.data.cassandra.convert.CassandraConvertingPropertyAccessor;
import org.springframework.data.cassandra.convert.MappingCassandraConverter;
import org.springframework.data.cassandra.mapping.CassandraMappingContext;
import org.springframework.data.cassandra.mapping.CassandraPersistentEntity;
import org.springframework.data.cassandra.mapping.CassandraPersistentProperty;
import org.springframework.data.convert.EntityWriter;
import org.springframework.data.mapping.PersistentPropertyAccessor;
import org.springframework.data.mapping.PropertyHandler;
import org.springframework.data.mapping.model.ConvertingPropertyAccessor;
import org.springframework.util.Assert;

import com.datastax.driver.core.ResultSet;
import com.datastax.driver.core.ResultSetFuture;
import com.datastax.driver.core.Row;
import com.datastax.driver.core.Session;
<<<<<<< HEAD
import com.datastax.driver.core.querybuilder.Batch;
import com.datastax.driver.core.querybuilder.Clause;
import com.datastax.driver.core.querybuilder.Delete;
=======
import com.datastax.driver.core.querybuilder.*;
>>>>>>> eb836821
import com.datastax.driver.core.querybuilder.Delete.Where;
import com.google.common.base.Function;
import com.google.common.collect.FluentIterable;
import com.google.common.collect.ImmutableListMultimap;

/**
 * The CassandraTemplate is a convenient API for all Cassandra operations using POJOs with their Spring Data Cassandra
 * mapping information. For low-level Cassandra operation, see {@link CqlTemplate}.
 * 
 * @author Alex Shvid
 * @author David Webb
 * @author Matthew T. Adams
 * @author Oliver Gierke
 * @see CqlTemplate
 */
public class CassandraTemplate extends CqlTemplate implements CassandraOperations {

	protected CassandraConverter cassandraConverter;
	protected CassandraMappingContext mappingContext;

	/**
	 * Default Constructor for wiring in the required components later
	 */
	public CassandraTemplate() {}

	public CassandraTemplate(Session session) {
		this(session, new MappingCassandraConverter());
	}

	/**
	 * Constructor if only session and converter are known at time of Template Creation
	 * 
	 * @param session must not be {@literal null}
	 * @param converter must not be {@literal null}.
	 */
	public CassandraTemplate(Session session, CassandraConverter converter) {
		setSession(session);
		setConverter(converter);
	}

	public void setConverter(CassandraConverter cassandraConverter) {

		Assert.notNull(cassandraConverter);

		this.cassandraConverter = cassandraConverter;
		mappingContext = cassandraConverter.getMappingContext();
	}

	@Override
	public CassandraConverter getConverter() {
		return cassandraConverter;
	}

	public CassandraMappingContext getCassandraMappingContext() {
		return mappingContext;
	}

	@Override
	public void afterPropertiesSet() {
		super.afterPropertiesSet();

		Assert.notNull(cassandraConverter);
		Assert.notNull(mappingContext);
	}

	@Override
	public boolean exists(Class<?> type, Object id) {
		Assert.notNull(type);
		Assert.notNull(id);

		CassandraPersistentEntity<?> entity = mappingContext.getPersistentEntity(type);

		Select select = QueryBuilder.select().countAll().from(getTableName(type, id).toCql());
		appendIdCriteria(select.where(), entity, id);

		Long count = queryForObject(select, Long.class);

		return count != 0;
	}

	@Override
	public long count(Class<?> type) {
		List<CqlIdentifier> tableNames = mappingContext.getPersistentEntity(type).getEntityDiscriminator().getTableNames();
		long count=0;
		for (CqlIdentifier tableName : tableNames) {
			count+=count(tableName.toCql());
		}
		return count;
	}

	@Override
	public <T> void delete(List<T> entities) {
		delete(entities, null);
	}

	@Override
	public <T> void delete(List<T> entities, QueryOptions options) {
		doBatchDelete(entities, options);
	}

	@Override
	public void deleteById(Class<?> type, Object id) {
		Assert.notNull(type);
		Assert.notNull(id);

		CassandraPersistentEntity<?> entity = mappingContext.getPersistentEntity(type);

		Delete delete = QueryBuilder.delete().from(getTableName(type, id).toCql());
		appendIdCriteria(delete.where(), entity, id);

		execute(delete);
	}

	@Override
	public <T> void delete(T entity) {
		delete(entity, null);
	}

	@Override
	public <T> void delete(T entity, QueryOptions options) {
		doDelete(entity, options);
	}

	@Override
	public <T> Cancellable deleteAsynchronously(List<T> entities) {
		return doBatchDeleteAsync(entities, null, null);
	}

	@Override
	public <T> Cancellable deleteAsynchronously(List<T> entities, QueryOptions options) {
		return doBatchDeleteAsync(entities, null, options);
	}

	@Override
	public <T> Cancellable deleteAsynchronously(List<T> entities, DeletionListener<T> listener) {
		return doBatchDeleteAsync(entities, listener, null);
	}

	@Override
	public <T> Cancellable deleteAsynchronously(List<T> entities, DeletionListener<T> listener, QueryOptions options) {
		return doBatchDeleteAsync(entities, listener, options);
	}

	@Override
	public <T> Cancellable deleteAsynchronously(T entity) {
		return doDeleteAsync(entity, null, null);
	}

	@Override
	public <T> Cancellable deleteAsynchronously(T entity, QueryOptions options) {
		return doDeleteAsync(entity, null, options);
	}

	@Override
	public <T> Cancellable deleteAsynchronously(T entity, DeletionListener<T> listener) {
		return doDeleteAsync(entity, listener, null);
	}

	@Override
	public <T> Cancellable deleteAsynchronously(T entity, DeletionListener<T> listener, QueryOptions options) {
		return doDeleteAsync(entity, listener, options);
	}

	@Override
	public CqlIdentifier getTableName(Class<?> type) {
		CassandraPersistentEntity<?> entity = mappingContext.getPersistentEntity(type);
		if (entity.getEntityDiscriminator().isMultitable()){
			throw new UnsupportedOperationException();
		}
		return entity.getTableName();
	}

	@Override
	public <T> List<T> insert(List<T> entities) {
		return insert(entities, null);
	}

	@Override
	public <T> List<T> insert(List<T> entities, WriteOptions options) {
		return doBatchInsert(entities, options);
	}

	@Override
	public <T> T insert(T entity) {
		return insert(entity, null);
	}

	@Override
	public <T> T insert(T entity, WriteOptions options) {
		return doInsert(entity, options);
	}

	/**
	 * @deprecated See {@link CassandraTemplate#insertAsynchronously(List)}
	 */
	@Deprecated
	@Override
	public <T> List<T> insertAsynchronously(List<T> entities) {
		insertAsynchronously(entities, (WriteOptions) null);
		return entities;
	}

	/**
	 * @deprecated See {@link CassandraTemplate#insertAsynchronously(List, WriteOptions)}
	 */
	@Deprecated
	@Override
	public <T> List<T> insertAsynchronously(List<T> entities, WriteOptions options) {
		doInsertAsynchronously(entities, null, options);
		return entities;
	}

	@Override
	public <T> Cancellable insertAsynchronously(List<T> entities, WriteListener<T> listener) {
		return doInsertAsynchronously(entities, listener, null);
	}

	@Override
	public <T> Cancellable insertAsynchronously(List<T> entities, WriteListener<T> listener, WriteOptions options) {
		return doInsertAsynchronously(entities, listener, options);
	}

	/**
	 * This method resolves ambiguity the compiler sees as a result of type erasure between
	 * {@link #insertAsynchronously(Object, WriteListener, WriteOptions)} and {@link #insertAsynchronously(List<T>,
	 * WriteListener<T>, WriteOptions)}.
	 */
	protected <T> Cancellable doInsertAsynchronously(List<T> entities, WriteListener<T> listener, WriteOptions options) {
		return doBatchInsertAsync(entities, listener, options);
	}

	/**
	 * @deprecated See {@link CqlOperations#insert(Object)}
	 */
	@Deprecated
	@Override
	public <T> T insertAsynchronously(T entity) {
		insertAsynchronously(entity, null, null);
		return entity;
	}

	/**
	 * @deprecated See {@link CqlOperations#insert(Object,WriteOptions)}
	 */
	@Deprecated
	@Override
	public <T> T insertAsynchronously(T entity, WriteOptions options) {
		insertAsynchronously(entity, null, options);
		return entity;
	}

	@Override
	public <T> Cancellable insertAsynchronously(T entity, WriteListener<T> listener) {
		return insertAsynchronously(entity, listener, null);
	}

	@Override
	public <T> Cancellable insertAsynchronously(T entity, WriteListener<T> listener, WriteOptions options) {
		return doInsertAsync(entity, listener, options);
	}

	@Override
	public <T> List<T> selectAll(Class<T> type) {
		List<CqlIdentifier> tableNames = mappingContext.getPersistentEntity(type).getEntityDiscriminator().getTableNames();
		List<T> result = new ArrayList<T>();
		for (CqlIdentifier tableName : tableNames) {
			result.addAll(select(QueryBuilder.select().all().from(tableName.toCql()), type));
		}
		return result;
	}

	@Override
	public <T> List<T> select(String cql, Class<T> type) {

		Assert.hasText(cql);
		Assert.notNull(type);

		return select(cql, new CassandraConverterRowCallback<T>(cassandraConverter, type));
	}

	@Override
	public <T> List<T> select(Select select, Class<T> type) {

		Assert.notNull(select);

		return select(select, new CassandraConverterRowCallback<T>(cassandraConverter, type));
	}

	@Override
	public <T> List<T> selectBySimpleIds(Class<T> type, Iterable<?> ids) {

		CassandraPersistentEntity<?> entity = mappingContext.getPersistentEntity(type);

		CassandraPersistentProperty idProperty = entity.getIdProperty();
                if (idProperty.isCompositePrimaryKey() && idProperty.getCompositePrimaryKeyProperties().size() > 1) {
			throw new IllegalArgumentException(String.format(
					"entity class [%s] uses a composite primary key class [%s] which this method can't support", type.getName(),
					entity.getIdProperty().getCompositePrimaryKeyEntity().getType().getName()));
		}

		Select select = QueryBuilder.select().all().from(entity.getTableName().toCql());
                final List<Object> identifiers = new ArrayList<Object>();
                
                if (idProperty.isCompositePrimaryKey()) {
                
                        CassandraPersistentEntity<?> idEntity = idProperty.getCompositePrimaryKeyEntity();
                        
                        for(Object id : ids) {
                            final ConvertingPropertyAccessor idWrapper = getWrapper(id, idEntity);
                            idEntity.doWithProperties(new PropertyHandler<CassandraPersistentProperty>() {
                                    @Override
                                    public void doWithPersistentProperty(CassandraPersistentProperty p) {
                                        identifiers.add(idWrapper.getProperty(p, p.getDataType().asJavaClass()));
                                    }
                            });
                        }
                } else {
                    for (Object id : ids) {
                        identifiers.add(convertProperty(id, idProperty));
                    }
                }
                
		select.where(QueryBuilder.in(entity.getIdProperty().getColumnName().toCql(), 
		        CollectionUtils.toArray(identifiers)));

		return select(select, type);
	}

	@Override
	public <T> T selectOneById(Class<T> type, Object id) {

		Assert.notNull(type);
		Assert.notNull(id);

		CassandraPersistentEntity<?> entity = mappingContext.getPersistentEntity(type);
		if (entity == null) {
			throw new IllegalArgumentException(String.format("unknown entity class [%s]", type.getName()));
		}

		Select select = QueryBuilder.select().all().from(getTableName(type, id).toCql());
		appendIdCriteria(select.where(), entity, id);

		return selectOne(select, type);
	}

	protected interface ClauseCallback {
		void doWithClause(Clause clause);
	}

	protected void appendIdCriteria(final ClauseCallback clauseCallback, CassandraPersistentEntity<?> entity,
			final Map<?, ?> id) {

		for (Map.Entry<?, ?> entry : id.entrySet()) {

			CassandraPersistentProperty property = entity.getPersistentProperty(entry.getKey().toString());
			clauseCallback.doWithClause(QueryBuilder.eq(property.getColumnName().toCql(), entry.getValue()));
		}
	}

	protected void appendIdCriteria(final ClauseCallback clauseCallback, CassandraPersistentEntity<?> entity, Object id) {

		if (id instanceof Map<?, ?>) {

			appendIdCriteria(clauseCallback, entity, (Map<?, ?>) id);
			return;
		}

		CassandraPersistentProperty idProperty = entity.getIdProperty();

		Assert.notNull(idProperty, "id property not found for "+entity);
		
		if (idProperty.isCompositePrimaryKey()) {

			CassandraPersistentEntity<?> idEntity = idProperty.getCompositePrimaryKeyEntity();
			PersistentPropertyAccessor accessor = idEntity.getPropertyAccessor(id);

			final ConvertingPropertyAccessor idAccessor = getWrapper(id, idEntity);

			idEntity.doWithProperties(new PropertyHandler<CassandraPersistentProperty>() {

				@Override
				public void doWithPersistentProperty(CassandraPersistentProperty p) {

					clauseCallback.doWithClause(QueryBuilder.eq(p.getColumnName().toCql(),
							idAccessor.getProperty(p, p.getActualType())));
				}
			});

		} else {
		    
                    clauseCallback.doWithClause(QueryBuilder.eq(idProperty.getColumnName().toCql(), 
                            convertProperty(id, idProperty)));
		}

	}

        protected Object convertProperty(Object object, CassandraPersistentProperty prop) {
            return getConversionService().convert(object, prop.getDataType().asJavaClass());
        }

	protected void appendIdCriteria(final com.datastax.driver.core.querybuilder.Select.Where where,
			CassandraPersistentEntity<?> entity, Object id) {

		appendIdCriteria(new ClauseCallback() {

			@Override
			public void doWithClause(Clause clause) {
				where.and(clause);
			}
		}, entity, id);
	}

	protected void appendIdCriteria(final Where where, CassandraPersistentEntity<?> entity, Object id) {

		appendIdCriteria(new ClauseCallback() {

			@Override
			public void doWithClause(Clause clause) {
				where.and(clause);
			}
		}, entity, id);
	}

	@Override
	public <T> T selectOne(String cql, Class<T> type) {
		return selectOne(cql, new CassandraConverterRowCallback<T>(cassandraConverter, type));
	}

	@Override
	public <T> T selectOne(Select select, Class<T> type) {
		return selectOne(select, new CassandraConverterRowCallback<T>(cassandraConverter, type));
	}

	@Override
	public <T> List<T> update(List<T> entities) {
		return update(entities, null);
	}

	@Override
	public <T> List<T> update(List<T> entities, WriteOptions options) {
		return doBatchUpdate(entities, options);
	}

	@Override
	public <T> T update(T entity) {
		return update(entity, null);
	}

	@Override
	public <T> T update(T entity, WriteOptions options) {
		return doUpdate(entity, options);
	}

	@Override
	public <T> List<T> updateAsynchronously(List<T> entities) {
		doUpdateAsynchronously(entities, null, null);
		return entities;
	}

	@Override
	public <T> List<T> updateAsynchronously(List<T> entities, WriteOptions options) {
		doUpdateAsynchronously(entities, null, options);
		return entities;
	}

	@Override
	public <T> Cancellable updateAsynchronously(List<T> entities, WriteListener<T> listener) {
		return doUpdateAsynchronously(entities, listener, null);
	}

	@Override
	public <T> Cancellable updateAsynchronously(List<T> entities, WriteListener<T> listener, WriteOptions options) {
		return doUpdateAsynchronously(entities, listener, options);
	}

	/**
	 * This method resolves ambiguity the compiler sees as a result of type erasure between
	 * {@link #updateAsynchronously(Object, WriteListener, WriteOptions)} and {@link #updateAsynchronously(List<T>,
	 * WriteListener<T>, WriteOptions)}.
	 */
	protected <T> Cancellable doUpdateAsynchronously(List<T> entities, WriteListener<T> listener, WriteOptions options) {
		return doBatchUpdateAsync(entities, listener, options);
	}

	@Override
	public <T> T updateAsynchronously(T entity) {
		updateAsynchronously(entity, null, null);
		return entity;
	}

	@Override
	public <T> T updateAsynchronously(T entity, WriteOptions options) {
		updateAsynchronously(entity, null, options);
		return entity;
	}

	@Override
	public <T> Cancellable updateAsynchronously(T entity, WriteListener<T> listener) {
		return updateAsynchronously(entity, listener, null);
	}

	@Override
	public <T> Cancellable updateAsynchronously(T entity, WriteListener<T> listener, WriteOptions options) {
		return doUpdateAsync(entity, listener, options);
	}

	protected <T> CqlIdentifier determineTableName(T obj) {
		return obj == null ? null : determineTableName(obj.getClass());
	}

	protected <T> List<T> select(final String query, CassandraConverterRowCallback<T> readRowCallback) {

		ResultSet resultSet = doExecute(new SessionCallback<ResultSet>() {

			@Override
			public ResultSet doInSession(Session s) throws DataAccessException {
				return s.execute(query);
			}
		});

		if (resultSet == null) {
			return null;
		}

		List<T> result = new ArrayList<T>();
		Iterator<Row> iterator = resultSet.iterator();
		while (iterator.hasNext()) {
			Row row = iterator.next();
			result.add(readRowCallback.doWith(row));
		}

		return result;
	}

	protected <T> List<T> select(final Select query, CassandraConverterRowCallback<T> readRowCallback) {

		ResultSet resultSet = doExecute(new SessionCallback<ResultSet>() {

			@Override
			public ResultSet doInSession(Session s) throws DataAccessException {
				return s.execute(query);
			}
		});

		if (resultSet == null) {
			return null;
		}

		List<T> result = new ArrayList<T>();
		Iterator<Row> iterator = resultSet.iterator();
		while (iterator.hasNext()) {
			Row row = iterator.next();
			result.add(readRowCallback.doWith(row));
		}

		return result;
	}

	/**
	 * @param query
	 * @param readRowCallback
	 * @return
	 */
	protected <T> T selectOne(String query, CassandraConverterRowCallback<T> readRowCallback) {

		logger.debug(query);

		ResultSet resultSet = query(query);

		Iterator<Row> iterator = resultSet.iterator();
		if (iterator.hasNext()) {
			Row row = iterator.next();
			T result = readRowCallback.doWith(row);
			if (iterator.hasNext()) {
				throw new DuplicateKeyException("found two or more results in query " + query);
			}
			return result;
		}

		return null;
	}

	protected <T> T selectOne(Select query, CassandraConverterRowCallback<T> readRowCallback) {

		ResultSet resultSet = query(query);

		Iterator<Row> iterator = resultSet.iterator();
		if (iterator.hasNext()) {
			Row row = iterator.next();
			T result = readRowCallback.doWith(row);
			if (iterator.hasNext()) {
				throw new DuplicateKeyException("found two or more results in query " + query);
			}
			return result;
		}

		return null;
	}

	protected <T> void doBatchDelete(List<T> entities, QueryOptions options) {
		if (entities == null || entities.size() == 0) {
			if (logger.isWarnEnabled()) {
				logger.warn("no-op due to given null or empty list");
			}
			return ;
		}

		ImmutableListMultimap<String, T> tables = FluentIterable.from(entities).index(new Function<T, String>() {
			@Override
			public String apply(T input) {
				return getTableName(input).toCql();
			}
		});

		Batch b = QueryBuilder.batch();
		for (String table : tables.keySet()) {
			for (T entity : tables.get(table)) {
				b.add( createDeleteQuery(table, entity, options, cassandraConverter));
			}
		}
		CqlTemplate.addQueryOptions(b, options);

		execute(b);
	}

	protected <T> Cancellable doBatchDeleteAsync(final List<T> entities, final DeletionListener listener,
			QueryOptions options) {

		AsynchronousQueryListener aql = listener == null ? null : new AsynchronousQueryListener() {

			@Override
			public void onQueryComplete(ResultSetFuture rsf) {
				try {
					rsf.getUninterruptibly();
					listener.onDeletionComplete(entities);
				} catch (Exception e) {
					listener.onException(translateExceptionIfPossible(e));
				}
			}
		};

		return executeAsynchronously(
				createDeleteBatchQuery(getTableName(entities.get(0).getClass()).toCql(), entities, options, cassandraConverter),
				aql);
	}

	protected <T> T doInsert(T entity, WriteOptions options) {
		Assert.notNull(entity);
		Insert insert = createInsertQuery(getTableName(entity).toCql(), entity, options, cassandraConverter);
		execute(insert);
		return entity;
	}

	protected <T> Cancellable doInsertAsync(final T entity, final WriteListener<T> listener, WriteOptions options) {

		Assert.notNull(entity);

		Insert insert = createInsertQuery(getTableName(entity.getClass()).toCql(), entity, options, cassandraConverter);

		AsynchronousQueryListener aql = listener == null ? null : new AsynchronousQueryListener() {

			@SuppressWarnings("unchecked")
			@Override
			public void onQueryComplete(ResultSetFuture rsf) {
				try {
					rsf.getUninterruptibly();
					listener.onWriteComplete((Collection<T>) CollectionUtils.toList(entity));
				} catch (Exception x) {
					listener.onException(translateExceptionIfPossible(x));
				}
			}
		};

		return executeAsynchronously(insert, aql);
	}

	protected <T> List<T> doBatchInsert(List<T> entities, WriteOptions options) {
		return doBatchWrite(entities, options, true);
	}

	protected <T> List<T> doBatchUpdate(List<T> entities, WriteOptions options) {
		return doBatchWrite(entities, options, false);
	}

	protected <T> List<T> doBatchWrite(List<T> entities, WriteOptions options, boolean insert) {
		if (entities == null || entities.size() == 0) {
			if (logger.isWarnEnabled()) {
				logger.warn("no-op due to given null or empty list");
			}
			return entities;
		}


		ImmutableListMultimap<String, T> tables = FluentIterable.from(entities).index(new Function<T, String>() {
			@Override
			public String apply(T input) {
				return getTableName(input).toCql();
			}
		});

		Batch b = QueryBuilder.batch();

		for (String table : tables.keySet()) {
			for (T entity : tables.get(table)) {
				b.add( insert ?
						createInsertQuery(table, entity, options, cassandraConverter)
						: createUpdateQuery(table, entity, options, cassandraConverter)

				);
			}
		}
		CqlTemplate.addQueryOptions(b, options);

		execute(b);

		return entities;
	}

	/**
	 * Asynchronously performs a batch insert or update.
	 * 
	 * @param entities The entities to insert or update.
	 * @param listener The listener that will receive notification of the completion of the batch insert or update. May be
	 *          <code>null</code>.
	 * @param options The {@link WriteOptions} to use. May be <code>null</code>.
	 * @return A {@link Cancellable} that can be used to cancel the query if necessary.
	 */
	protected <T> Cancellable doBatchInsertAsync(final List<T> entities, final WriteListener<T> listener,
			WriteOptions options) {
		return doBatchWriteAsync(entities, listener, options, true);
	}

	/**
	 * Asynchronously performs a batch insert or update.
	 * 
	 * @param entities The entities to insert or update.
	 * @param listener The listener that will receive notification of the completion of the batch insert or update. May be
	 *          <code>null</code>.
	 * @param options The {@link WriteOptions} to use. May be <code>null</code>.
	 * @return A {@link Cancellable} that can be used to cancel the query if necessary.
	 */
	protected <T> Cancellable doBatchUpdateAsync(final List<T> entities, final WriteListener<T> listener,
			WriteOptions options) {
		return doBatchWriteAsync(entities, listener, options, false);
	}

	/**
	 * Asynchronously performs a batch insert or update.
	 * 
	 * @param entities The entities to insert or update.
	 * @param listener The listener that will receive notification of the completion of the batch insert or update. May be
	 *          <code>null</code>.
	 * @param options The {@link WriteOptions} to use. May be <code>null</code>.
	 * @param insert If <code>true</code>, then an insert is performed, else an update is performed.
	 * @return A {@link Cancellable} that can be used to cancel the query if necessary.
	 */
	protected <T> Cancellable doBatchWriteAsync(final List<T> entities, final WriteListener<T> listener,
			WriteOptions options, boolean insert) {

		if (entities == null || entities.size() == 0) {
			if (logger.isWarnEnabled()) {
				logger.warn("no-op due to given null or empty list");
			}
			return new Cancellable() {

				@Override
				public void cancel() {
					if (logger.isWarnEnabled()) {
						logger.warn("no-op query cancellation due to given null or empty list");
					}
				}
			};
		}

		String tableName = getTableName(entities.get(0).getClass()).toCql();
		Batch b = insert ? createInsertBatchQuery(tableName, entities, options, cassandraConverter)
				: createUpdateBatchQuery(tableName, entities, options, cassandraConverter);

		AsynchronousQueryListener aql = listener == null ? null : new AsynchronousQueryListener() {

			@Override
			public void onQueryComplete(ResultSetFuture rsf) {
				try {
					rsf.getUninterruptibly();
					listener.onWriteComplete(entities);
				} catch (Exception e) {
					listener.onException(translateExceptionIfPossible(e));
				}
			}
		};

		return executeAsynchronously(b, aql);
	}

	protected <T> void doDelete(T entity, QueryOptions options) {

		Assert.notNull(entity);
		Delete delete = createDeleteQuery(getTableName(entity).toCql(), entity, options, cassandraConverter);
		execute(delete);
	}

	protected <T> Cancellable doDeleteAsync(final T entity, final DeletionListener listener, QueryOptions options) {

		Assert.notNull(entity);

		Delete delete = createDeleteQuery(getTableName(entity.getClass()).toCql(), entity, options, cassandraConverter);

		AsynchronousQueryListener aql = listener == null ? null : new AsynchronousQueryListener() {
			@Override
			public void onQueryComplete(ResultSetFuture rsf) {
				try {
					rsf.getUninterruptibly();
					listener.onDeletionComplete(CollectionUtils.toList(entity));
				} catch (Exception x) {
					listener.onException(translateExceptionIfPossible(x));
				}
			}
		};

		return executeAsynchronously(delete, aql);
	}

	protected <T> T doUpdate(T entity, WriteOptions options) {

		Assert.notNull(entity);
		Update update = createUpdateQuery(getTableName(entity).toCql(), entity, options, cassandraConverter);
		execute(update);
		return entity;
	}

	protected <T> Cancellable doUpdateAsync(final T entity, final WriteListener<T> listener, WriteOptions options) {

		Assert.notNull(entity);

		Update update = createUpdateQuery(getTableName(entity.getClass()).toCql(), entity, options, cassandraConverter);

		AsynchronousQueryListener aql = listener == null ? null : new AsynchronousQueryListener() {

			@SuppressWarnings("unchecked")
			@Override
			public void onQueryComplete(ResultSetFuture rsf) {
				try {
					rsf.getUninterruptibly();
					listener.onWriteComplete((Collection<T>) CollectionUtils.toList(entity));
				} catch (Exception x) {
					listener.onException(translateExceptionIfPossible(x));
				}
			}
		};

		return executeAsynchronously(update, aql);
	}

	/**
	 * Generates a Query Object for an insert
	 * 
	 * @param tableName
	 * @param objectToSave
	 * @param entity
	 * @param optionsByName
	 * @return The Query object to run with session.execute();
	 */
	public static Insert createInsertQuery(String tableName, Object objectToSave, WriteOptions options,
			EntityWriter<Object, Object> entityWriter) {

		Insert insert = QueryBuilder.insertInto(tableName);
		entityWriter.write(objectToSave, insert);
		CqlTemplate.addWriteOptions(insert, options);
		return insert;
	}

	/**
	 * @deprecated Method renamed. Use {@link #createUpdateQuery(String, Object, WriteOptions, EntityWriter)}
	 * @see #createUpdateQuery(String, Object, WriteOptions, EntityWriter)
	 */
	@Deprecated
	public static Update toUpdateQueryX(String tableName, Object objectToSave, WriteOptions options,
			EntityWriter<Object, Object> entityWriter) {
		return createUpdateQuery(tableName, objectToSave, options, entityWriter);
	}

	/**
	 * Generates a Query Object for an Update
	 * 
	 * @param tableName
	 * @param objectToSave
	 * @param entity
	 * @param optionsByName
	 * @return The Query object to run with session.execute();
	 */
	public static Update createUpdateQuery(String tableName, Object objectToSave, WriteOptions options,
			EntityWriter<Object, Object> entityWriter) {

		Update update = QueryBuilder.update(tableName);
		entityWriter.write(objectToSave, update);
		CqlTemplate.addWriteOptions(update, options);
		return update;
	}

	/**
	 * @deprecated Method renamed. Use {@link #createUpdateBatchQuery(String, List, WriteOptions, EntityWriter)}
	 * @see #createUpdateBatchQuery(String, List, WriteOptions, EntityWriter)
	 */
	@Deprecated
	public static <T> Batch toUpdateBatchQuery(String tableName, List<T> objectsToSave, WriteOptions options,
			EntityWriter<Object, Object> entityWriter) {
		return createUpdateBatchQuery(tableName, objectsToSave, options, entityWriter);
	}

	/**
	 * Generates a Batch Object for multiple Updates
	 * 
	 * @param tableName
	 * @param objectsToSave
	 * @param entity
	 * @param optionsByName
	 * @return The Query object to run with session.execute();
	 */
	public static <T> Batch createUpdateBatchQuery(String tableName, List<T> objectsToSave, WriteOptions options,
			EntityWriter<Object, Object> entityWriter) {

		Batch b = QueryBuilder.batch();

		for (T objectToSave : objectsToSave) {
			b.add(createUpdateQuery(tableName, objectToSave, options, entityWriter));
		}

		CqlTemplate.addQueryOptions(b, options);

		return b;
	}

	/**
	 * Generates a Batch Object for multiple inserts
	 * 
	 * @param tableName
	 * @param entities
	 * @param entity
	 * @param optionsByName
	 * @return The Query object to run with session.execute();
	 */
	public static <T> Batch createInsertBatchQuery(String tableName, List<T> entities, WriteOptions options,
			EntityWriter<Object, Object> entityWriter) {

		Batch batch = QueryBuilder.batch();

		for (T entity : entities) {
			batch.add(createInsertQuery(tableName, entity, options, entityWriter));
		}

		CqlTemplate.addQueryOptions(batch, options);

		return batch;
	}

	/**
	 * Create a Delete Query Object from an annotated POJO
	 * 
	 * @param tableName
	 * @param object
	 * @param entity
	 * @param optionsByName
	 * @return
	 */
	public static Delete createDeleteQuery(String tableName, Object object, QueryOptions options,
			EntityWriter<Object, Object> entityWriter) {

		Delete.Selection ds = QueryBuilder.delete();
		Delete delete = ds.from(tableName);
		Where w = delete.where();
		entityWriter.write(object, w);
		CqlTemplate.addQueryOptions(delete, options);
		return delete;
	}

	/**
	 * Create a Batch Query object for multiple deletes.
	 * 
	 * @param tableName
	 * @param entities
	 * @param entity
	 * @param optionsByName
	 * @return
	 */
	public static <T> Batch createDeleteBatchQuery(String tableName, List<T> entities, QueryOptions options,
			EntityWriter<Object, Object> entityWriter) {

		Assert.notEmpty(entities);
		Assert.hasText(tableName);

		Batch batch = QueryBuilder.batch();

		for (T entity : entities) {
			batch.add(createDeleteQuery(tableName, entity, options, entityWriter));
		}

		CqlTemplate.addQueryOptions(batch, options);

		return batch;
	}

	@Override
	public <T> void deleteAll(Class<T> clazz) {

		if (!mappingContext.contains(clazz)) {
			throw new IllegalArgumentException(String.format("unknown persistent entity class [%s]", clazz.getName()));
		}

		CassandraPersistentEntity<?> persistentEntity = mappingContext.getPersistentEntity(clazz);
		for (CqlIdentifier tableName : persistentEntity.getEntityDiscriminator().getTableNames()) {
			truncate(tableName);
		}
	}

	@Override
	public <T> Cancellable selectOneAsynchronously(Select select, Class<T> type, QueryForObjectListener<T> listener) {
		return selectOneAsynchronously(select, type, listener, null);
	}

	@Override
	public <T> Cancellable selectOneAsynchronously(String cql, Class<T> type, QueryForObjectListener<T> listener) {
		return selectOneAsynchronously(cql, type, listener, null);
	}

	@Override
	public <T> Cancellable selectOneAsynchronously(Select select, Class<T> type, QueryForObjectListener<T> listener,
			QueryOptions options) {
		return doSelectOneAsync(select, type, listener, options);
	}

	@Override
	public <T> Cancellable selectOneAsynchronously(String cql, Class<T> type, QueryForObjectListener<T> listener,
			QueryOptions options) {
		return doSelectOneAsync(cql, type, listener, options);
	}

	protected <T> Cancellable doSelectOneAsync(final Object query, final Class<T> type,
			final QueryForObjectListener<T> listener, QueryOptions options) {

		AsynchronousQueryListener aql = new AsynchronousQueryListener() {

			@Override
			public void onQueryComplete(ResultSetFuture rsf) {
				try {
					ResultSet rs = rsf.getUninterruptibly();
					Iterator<Row> iterator = rs.iterator();
					if (iterator.hasNext()) {
						Row row = iterator.next();
						T result = new CassandraConverterRowCallback<T>(cassandraConverter, type).doWith(row);
						if (iterator.hasNext()) {
							throw new DuplicateKeyException("found two or more results in query " + query);
						}
						listener.onQueryComplete(result);
					}
				} catch (Exception e) {
					listener.onException(translateExceptionIfPossible(e));
				}
			}
		};
		if (query instanceof String) {
			return queryAsynchronously((String) query, aql, options);
		}
		if (query instanceof Select) {
			return queryAsynchronously((Select) query, aql);
		}
		throw new IllegalArgumentException(
				String.format("Expected type String or Select; got type [%s] with value [%s]", query.getClass(), query));
	}
	

        protected ConvertingPropertyAccessor getWrapper(Object object, CassandraPersistentEntity<?> entity) {
                if (object instanceof ConvertingPropertyAccessor) {
                    return (ConvertingPropertyAccessor) object;
                } else if (object instanceof PersistentPropertyAccessor) {
                    PersistentPropertyAccessor persistentPropertyAccessor = (PersistentPropertyAccessor) object;
                    return new CassandraConvertingPropertyAccessor(persistentPropertyAccessor, getConversionService());
                } else {
                    return new CassandraConvertingPropertyAccessor(entity.getPropertyAccessor(object), getConversionService());
                }
        }

        protected ConversionService getConversionService() {
            return cassandraConverter.getConversionService();
        }

	private CqlIdentifier getTableName(Class<?> type, Object id) {
		CassandraPersistentEntity<?> entity = mappingContext.getPersistentEntity(type);
		return entity.getEntityDiscriminator().getTableNameForId(id);
	}

	private CqlIdentifier getTableName(Object type) {
		CassandraPersistentEntity<Object> entity = (CassandraPersistentEntity<Object>) mappingContext.getPersistentEntity(type.getClass());
		return entity.getEntityDiscriminator().getTableNameFor(type);
	}

}<|MERGE_RESOLUTION|>--- conflicted
+++ resolved
@@ -15,7 +15,6 @@
  */
 package org.springframework.data.cassandra.core;
 
-<<<<<<< HEAD
 import java.util.ArrayList;
 import java.util.Collection;
 import java.util.Iterator;
@@ -30,11 +29,7 @@
 import org.springframework.cassandra.core.QueryOptions;
 import org.springframework.cassandra.core.SessionCallback;
 import org.springframework.cassandra.core.WriteOptions;
-=======
-import java.util.*;
-
-import org.springframework.cassandra.core.*;
->>>>>>> eb836821
+
 import org.springframework.cassandra.core.cql.CqlIdentifier;
 import org.springframework.cassandra.core.util.CollectionUtils;
 import org.springframework.core.convert.ConversionService;
@@ -56,13 +51,7 @@
 import com.datastax.driver.core.ResultSetFuture;
 import com.datastax.driver.core.Row;
 import com.datastax.driver.core.Session;
-<<<<<<< HEAD
-import com.datastax.driver.core.querybuilder.Batch;
-import com.datastax.driver.core.querybuilder.Clause;
-import com.datastax.driver.core.querybuilder.Delete;
-=======
 import com.datastax.driver.core.querybuilder.*;
->>>>>>> eb836821
 import com.datastax.driver.core.querybuilder.Delete.Where;
 import com.google.common.base.Function;
 import com.google.common.collect.FluentIterable;
@@ -230,7 +219,7 @@
 	public CqlIdentifier getTableName(Class<?> type) {
 		CassandraPersistentEntity<?> entity = mappingContext.getPersistentEntity(type);
 		if (entity.getEntityDiscriminator().isMultitable()){
-			throw new UnsupportedOperationException();
+			throw new UnsupportedOperationException("Entity "+entity.getName()+" is multitable");
 		}
 		return entity.getTableName();
 	}
@@ -670,12 +659,7 @@
 			return ;
 		}
 
-		ImmutableListMultimap<String, T> tables = FluentIterable.from(entities).index(new Function<T, String>() {
-			@Override
-			public String apply(T input) {
-				return getTableName(input).toCql();
-			}
-		});
+		ImmutableListMultimap<String, T> tables = groupByTable(entities);
 
 		Batch b = QueryBuilder.batch();
 		for (String table : tables.keySet()) {
@@ -720,7 +704,7 @@
 
 		Assert.notNull(entity);
 
-		Insert insert = createInsertQuery(getTableName(entity.getClass()).toCql(), entity, options, cassandraConverter);
+		Insert insert = createInsertQuery(getTableName(entity).toCql(), entity, options, cassandraConverter);
 
 		AsynchronousQueryListener aql = listener == null ? null : new AsynchronousQueryListener() {
 
@@ -756,12 +740,7 @@
 		}
 
 
-		ImmutableListMultimap<String, T> tables = FluentIterable.from(entities).index(new Function<T, String>() {
-			@Override
-			public String apply(T input) {
-				return getTableName(input).toCql();
-			}
-		});
+		ImmutableListMultimap<String, T> tables = groupByTable(entities);
 
 		Batch b = QueryBuilder.batch();
 
@@ -779,6 +758,16 @@
 		execute(b);
 
 		return entities;
+	}
+
+	private <T> ImmutableListMultimap<String, T> groupByTable(List<T> entities) {
+		ImmutableListMultimap<String, T> tables = FluentIterable.from(entities).index(new Function<T, String>() {
+			@Override
+			public String apply(T input) {
+				return getTableName(input).toCql();
+			}
+		});
+		return tables;
 	}
 
 	/**
@@ -868,7 +857,7 @@
 
 		Assert.notNull(entity);
 
-		Delete delete = createDeleteQuery(getTableName(entity.getClass()).toCql(), entity, options, cassandraConverter);
+		Delete delete = createDeleteQuery(getTableName(entity).toCql(), entity, options, cassandraConverter);
 
 		AsynchronousQueryListener aql = listener == null ? null : new AsynchronousQueryListener() {
 			@Override
@@ -897,7 +886,7 @@
 
 		Assert.notNull(entity);
 
-		Update update = createUpdateQuery(getTableName(entity.getClass()).toCql(), entity, options, cassandraConverter);
+		Update update = createUpdateQuery(getTableName(entity).toCql(), entity, options, cassandraConverter);
 
 		AsynchronousQueryListener aql = listener == null ? null : new AsynchronousQueryListener() {
 
