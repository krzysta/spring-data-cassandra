<?xml version="1.0" encoding="UTF-8"?>
<beans xmlns="http://www.springframework.org/schema/beans"
	xmlns:xsi="http://www.w3.org/2001/XMLSchema-instance" xmlns:cass="http://www.springframework.org/schema/data/cassandra"
	xmlns:context="http://www.springframework.org/schema/context"
	xsi:schemaLocation="
		http://www.springframework.org/schema/data/cassandra http://www.springframework.org/schema/data/cassandra/spring-cassandra-1.0.xsd
		http://www.springframework.org/schema/cassandra http://www.springframework.org/schema/cassandra/spring-cassandra-1.0.xsd
		http://www.springframework.org/schema/beans http://www.springframework.org/schema/beans/spring-beans-3.0.xsd
		http://www.springframework.org/schema/context http://www.springframework.org/schema/context/spring-context-3.0.xsd">

	<context:property-placeholder
		location="classpath:/org/springframework/data/cassandra/test/integration/config/cassandra.properties" />

	<cass:cluster contact-points="${cassandra.contactPoints}"
		port="${cassandra.native_transport_port}" compression="SNAPPY">
		<cass:local-pooling-options
			min-simultaneous-requests="25" max-simultaneous-requests="100"
			core-connections="2" max-connections="8" />
		<cass:remote-pooling-options
			min-simultaneous-requests="25" max-simultaneous-requests="100"
			core-connections="1" max-connections="2" />
		<cass:socket-options connect-timeout-millis="5000"
			keep-alive="true" reuse-address="true" so-linger="60" tcp-no-delay="true"
			receive-buffer-size="65536" send-buffer-size="65536" />
		<cass:keyspace name="${cassandra.keyspace}" action="CREATE"
			durable-writes="true" />
	</cass:cluster>

<<<<<<< HEAD
	<!-- TODO: not require that these beans be defined -->
	<cass:mapping />
	<cass:converter />
	
	<bean id="conversionService" class="org.springframework.context.support.ConversionServiceFactoryBean"/>

=======
>>>>>>> eb836821
	<cass:session keyspace-name="${cassandra.keyspace}"
		schema-action="NONE" />

	<cass:template />

</beans><|MERGE_RESOLUTION|>--- conflicted
+++ resolved
@@ -26,15 +26,9 @@
 			durable-writes="true" />
 	</cass:cluster>
 
-<<<<<<< HEAD
-	<!-- TODO: not require that these beans be defined -->
-	<cass:mapping />
-	<cass:converter />
 	
 	<bean id="conversionService" class="org.springframework.context.support.ConversionServiceFactoryBean"/>
 
-=======
->>>>>>> eb836821
 	<cass:session keyspace-name="${cassandra.keyspace}"
 		schema-action="NONE" />
 
